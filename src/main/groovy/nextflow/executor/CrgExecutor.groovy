--- conflicted
+++ resolved
@@ -37,15 +37,9 @@
     @Override
     List<String> getDirectives(TaskRun task, List<String> result) {
 
-<<<<<<< HEAD
-        if( taskConfig.cpus>1 && !taskConfig.penv ) {
-            log.debug 'Parallel environment not specified -- Using default value: `smp`'
-            taskConfig.penv = 'smp'
-=======
         if( task.config.cpus>1 && !task.config.penv ) {
             log.debug 'Parallel environment not specified -- Using default value: `smp`'
             task.config.penv = 'smp'
->>>>>>> 5a8947ba
         }
 
         super.getDirectives(task, result)
